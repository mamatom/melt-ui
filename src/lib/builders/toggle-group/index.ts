--- conflicted
+++ resolved
@@ -1,9 +1,5 @@
-<<<<<<< HEAD
-import { elementMultiDerived, kbd } from '$lib/internal/helpers';
+import { elementMultiDerived, kbd, omit } from '$lib/internal/helpers';
 import { getBrowserTextDirection } from '$lib/internal/helpers/locale';
-=======
-import { elementMultiDerived, kbd, omit } from '$lib/internal/helpers';
->>>>>>> fb9e4890
 import type { Defaults } from '$lib/internal/types';
 import { derived, writable } from 'svelte/store';
 
