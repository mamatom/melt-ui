import { createFocusTrap, useClickOutside, useFloating, usePortal } from '$lib/internal/actions';
import { addEventListener, executeCallbacks, kbd, type Callback } from '$lib/internal/helpers';
import type { Action } from 'svelte/action';
import { noop } from 'svelte/internal';
import type { PopperArgs, PopperConfig } from './popper.types';

const defaultConfig = {
	floating: {},
	focusTrap: {},
	clickOutside: {},
	portal: 'body',
} satisfies PopperConfig;

export const usePopper: Action<HTMLElement, PopperArgs> = (popperElement, args) => {
	const { anchorElement, open, options } = args ?? {};
	if (!(open && anchorElement && options)) return { destroy: noop };

	const opts = { ...defaultConfig, ...options } as PopperConfig;

<<<<<<< HEAD
	let portal: ReturnType<typeof usePortal> | null = null;

	if (options.portal !== null) {
		portal = usePortal(popperElement, options.portal);
	}
=======
	const callbacks: Callback[] = [];
>>>>>>> 69f9a6f8

	if (options.portal !== null) {
		const portal = usePortal(popperElement, options.portal);
		if (portal?.destroy) {
			callbacks.push(portal.destroy);
		}
	}

	callbacks.push(useFloating(anchorElement, popperElement, opts.floating).destroy);

	if (options.focusTrap !== null) {
		const { useFocusTrap } = createFocusTrap({
			immediate: true,
			escapeDeactivates: false,
			allowOutsideClick: true,
			returnFocusOnDeactivate: false,
			fallbackFocus: popperElement,
			...opts.focusTrap,
		});

		const usedFocusTrap = useFocusTrap(popperElement);

		if (usedFocusTrap?.destroy) {
			callbacks.push(usedFocusTrap.destroy);
		}
	}

<<<<<<< HEAD
	let unsubClickOutside = noop;

	if (options.clickOutside !== null) {
		unsubClickOutside = useClickOutside(popperElement, {
			enabled: open,
			handler: (e: PointerEvent) => {
				if (e.defaultPrevented) return;

				if (!anchorElement?.contains(e.target as Element)) {
					open.set(false);
					anchorElement.focus();
				}
			},
			...opts.clickOutside,
		}).destroy;
	}
=======
	if (options.clickOutside !== null) {
		callbacks.push(
			useClickOutside(popperElement, {
				enabled: open,
				handler: (e: PointerEvent) => {
					if (e.defaultPrevented) return;
>>>>>>> 69f9a6f8

					if (!anchorElement?.contains(e.target as Element)) {
						open.set(false);
						anchorElement.focus();
					}
				},
				...opts.clickOutside,
			}).destroy
		);
	}

	callbacks.push(
		addEventListener(popperElement, 'keydown', (e) => {
			if (e.defaultPrevented) return;
			const event = e as KeyboardEvent;

<<<<<<< HEAD
	const unsubscribe = executeCallbacks(
		unsubscribeFloating,
		unsubClickOutside,
		unSubfocusTrap,
		removeKeydown,
		portal && portal.destroy ? portal.destroy : noop
=======
			switch (event.key) {
				case kbd.ESCAPE:
					open.set(false);
					break;
				default:
			}
		})
>>>>>>> 69f9a6f8
	);

	const unsubscribe = executeCallbacks(...callbacks);

	return {
		destroy() {
			unsubscribe();
		},
	};
};<|MERGE_RESOLUTION|>--- conflicted
+++ resolved
@@ -17,15 +17,7 @@
 
 	const opts = { ...defaultConfig, ...options } as PopperConfig;
 
-<<<<<<< HEAD
-	let portal: ReturnType<typeof usePortal> | null = null;
-
-	if (options.portal !== null) {
-		portal = usePortal(popperElement, options.portal);
-	}
-=======
 	const callbacks: Callback[] = [];
->>>>>>> 69f9a6f8
 
 	if (options.portal !== null) {
 		const portal = usePortal(popperElement, options.portal);
@@ -53,31 +45,12 @@
 		}
 	}
 
-<<<<<<< HEAD
-	let unsubClickOutside = noop;
-
-	if (options.clickOutside !== null) {
-		unsubClickOutside = useClickOutside(popperElement, {
-			enabled: open,
-			handler: (e: PointerEvent) => {
-				if (e.defaultPrevented) return;
-
-				if (!anchorElement?.contains(e.target as Element)) {
-					open.set(false);
-					anchorElement.focus();
-				}
-			},
-			...opts.clickOutside,
-		}).destroy;
-	}
-=======
 	if (options.clickOutside !== null) {
 		callbacks.push(
 			useClickOutside(popperElement, {
 				enabled: open,
 				handler: (e: PointerEvent) => {
 					if (e.defaultPrevented) return;
->>>>>>> 69f9a6f8
 
 					if (!anchorElement?.contains(e.target as Element)) {
 						open.set(false);
@@ -94,14 +67,6 @@
 			if (e.defaultPrevented) return;
 			const event = e as KeyboardEvent;
 
-<<<<<<< HEAD
-	const unsubscribe = executeCallbacks(
-		unsubscribeFloating,
-		unsubClickOutside,
-		unSubfocusTrap,
-		removeKeydown,
-		portal && portal.destroy ? portal.destroy : noop
-=======
 			switch (event.key) {
 				case kbd.ESCAPE:
 					open.set(false);
@@ -109,7 +74,6 @@
 				default:
 			}
 		})
->>>>>>> 69f9a6f8
 	);
 
 	const unsubscribe = executeCallbacks(...callbacks);
