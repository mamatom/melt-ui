<script lang="ts">
	import { createAccordion } from '@melt-ui/svelte';
	import { slide } from 'svelte/transition';

	const { content, item, trigger, isSelected, root } = createAccordion();

	const items = [
		{
			id: 'item-1',
			title: 'Is it accessible?',
			description: 'Yes. It adheres to the WAI-ARIA design pattern.',
		},
		{
			id: 'item-2',
			title: 'Is it unstyled?',
			description:
				"Yes. It's unstyled by default, giving you freedom over the look & feel.",
		},
		{
			id: 'item-3',
			title: 'Can it be animated?',
			description:
				'Yes! You can use the transition prop to configure the animation.',
		},
	];
</script>

<div class="mx-auto w-full max-w-md rounded-md shadow-lg" {...$root}>
	{#each items as { id, title, description }, i}
		<div
			melt={$item(id)}
			class="overflow-hidden transition-colors first:rounded-t
            last:rounded-b focus-within:relative focus-within:z-10 focus-within:ring
            focus-within:ring-magnum-400"
		>
			<h2 class="flex">
				<button
<<<<<<< HEAD
					id={i === 0 ? 'accordion-trigger' : undefined}
					melt={$trigger(id)}
					use:trigger
					class="flex h-12 flex-1 cursor-pointer items-center justify-between border-b border-b-magnum-700
                 bg-white px-5 text-base font-medium
                 leading-none text-magnum-700 transition-colors hover:bg-opacity-95 focus:!ring-0
=======
					{...$trigger(id)}
					use:trigger
					class="flex h-12 flex-1 cursor-pointer items-center justify-between border-b
                  border-b-magnum-700 bg-white px-5
                 text-base font-medium leading-none text-magnum-700 transition-colors hover:bg-opacity-95 focus:!ring-0
>>>>>>> 8df622d8
								 {i === items.length - 1 ? 'border-b-0' : ''}"
				>
					{title}
				</button>
			</h2>
			{#if $isSelected(id)}
				<div
					class="overflow-hidden bg-neutral-100 text-sm text-neutral-900"
					melt={$content(id)}
					transition:slide
				>
					<div class="px-5 py-4">
						{description}
					</div>
				</div>
			{/if}
		</div>
	{/each}
</div><|MERGE_RESOLUTION|>--- conflicted
+++ resolved
@@ -35,20 +35,12 @@
 		>
 			<h2 class="flex">
 				<button
-<<<<<<< HEAD
 					id={i === 0 ? 'accordion-trigger' : undefined}
-					melt={$trigger(id)}
+					{...$trigger(id)}
 					use:trigger
 					class="flex h-12 flex-1 cursor-pointer items-center justify-between border-b border-b-magnum-700
                  bg-white px-5 text-base font-medium
                  leading-none text-magnum-700 transition-colors hover:bg-opacity-95 focus:!ring-0
-=======
-					{...$trigger(id)}
-					use:trigger
-					class="flex h-12 flex-1 cursor-pointer items-center justify-between border-b
-                  border-b-magnum-700 bg-white px-5
-                 text-base font-medium leading-none text-magnum-700 transition-colors hover:bg-opacity-95 focus:!ring-0
->>>>>>> 8df622d8
 								 {i === items.length - 1 ? 'border-b-0' : ''}"
 				>
 					{title}
