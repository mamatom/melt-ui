<script lang="ts">
	import { getPropsObj } from './(previews)/helpers';
	import { internal, components } from './(previews)/schemas';

	const categories = {
		components,
		internal
	};

	// eslint-disable-next-line @typescript-eslint/no-explicit-any
	function getPropsObjForSchema(schema: (typeof components)[keyof typeof components]): any {
		// eslint-disable-next-line @typescript-eslint/ban-types
		return getPropsObj<{}>(schema.meta);
	}

	$: sortedEntries = Object.entries(schemas).sort((a, b) => {
		return a[1].title.toLowerCase().localeCompare(b[1].title.toLowerCase());
	});
</script>

<<<<<<< HEAD
<main>
	{#each Object.entries(categories) as [category, schemas]}
		<h2 class="mb-4 mt-8 text-4xl font-bold capitalize text-white">{category}</h2>
		<div class="wrapper">
			{#each Object.entries(schemas) as [identifier, schema]}
				{@const propsObj = getPropsObjForSchema(schema)}
				<div class="flex h-full flex-col gap-2 overflow-hidden">
					<a href={`/${identifier}`} class="flex items-baseline justify-between">
						<h2 class="text-2xl font-bold capitalize text-white">{schema.title}</h2>
						<span class="text-sm text-slate-300">View docs</span></a
					>
					<div class="comp-preview grow place-items-center">
						<svelte:component this={schema.example} {propsObj} />
					</div>
				</div>
			{/each}
=======
<div class="wrapper">
	{#each sortedEntries as [identifier, schema]}
		{@const propsObj = getPropsObjForSchema(schema)}
		<div class="flex h-full flex-col gap-2 overflow-hidden">
			<a href={`/${identifier}`} class="flex items-baseline justify-between">
				<h2 class="text-2xl font-bold capitalize text-white">{schema.title}</h2>
				<span class="text-sm text-slate-300">View docs</span></a
			>
			<div class="comp-preview grow place-items-center">
				<svelte:component this={schema.example} {propsObj} />
			</div>
>>>>>>> e2df95c7
		</div>
	{/each}

	<style lang="postcss">
		main {
			padding: theme('spacing.4');
		}

		.wrapper {
			display: grid;
			gap: theme('spacing.8');

			@media screen('md') {
				grid-template-columns: repeat(auto-fill, minmax(500px, 1fr));
				grid-auto-rows: minmax(400px, auto);
			}
		}
	</style>
</main><|MERGE_RESOLUTION|>--- conflicted
+++ resolved
@@ -4,7 +4,7 @@
 
 	const categories = {
 		components,
-		internal
+		internal,
 	};
 
 	// eslint-disable-next-line @typescript-eslint/no-explicit-any
@@ -13,17 +13,19 @@
 		return getPropsObj<{}>(schema.meta);
 	}
 
-	$: sortedEntries = Object.entries(schemas).sort((a, b) => {
-		return a[1].title.toLowerCase().localeCompare(b[1].title.toLowerCase());
+	$: categoriesWithSortedEntries = Object.entries(categories).map(([category, schemas]) => {
+		const sortedEntries = Object.entries(schemas).sort((a, b) => {
+			return a[1].title.toLowerCase().localeCompare(b[1].title.toLowerCase());
+		});
+		return [category, sortedEntries];
 	});
 </script>
 
-<<<<<<< HEAD
 <main>
-	{#each Object.entries(categories) as [category, schemas]}
+	{#each categoriesWithSortedEntries as [category, schemas]}
 		<h2 class="mb-4 mt-8 text-4xl font-bold capitalize text-white">{category}</h2>
 		<div class="wrapper">
-			{#each Object.entries(schemas) as [identifier, schema]}
+			{#each schemas as [identifier, schema]}
 				{@const propsObj = getPropsObjForSchema(schema)}
 				<div class="flex h-full flex-col gap-2 overflow-hidden">
 					<a href={`/${identifier}`} class="flex items-baseline justify-between">
@@ -35,19 +37,6 @@
 					</div>
 				</div>
 			{/each}
-=======
-<div class="wrapper">
-	{#each sortedEntries as [identifier, schema]}
-		{@const propsObj = getPropsObjForSchema(schema)}
-		<div class="flex h-full flex-col gap-2 overflow-hidden">
-			<a href={`/${identifier}`} class="flex items-baseline justify-between">
-				<h2 class="text-2xl font-bold capitalize text-white">{schema.title}</h2>
-				<span class="text-sm text-slate-300">View docs</span></a
-			>
-			<div class="comp-preview grow place-items-center">
-				<svelte:component this={schema.example} {propsObj} />
-			</div>
->>>>>>> e2df95c7
 		</div>
 	{/each}
 
