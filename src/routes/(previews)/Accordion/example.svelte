<script lang="ts" context="module">
	export const props = {
		Root: {
<<<<<<< HEAD
			value: {
				type: 'enum',
				values: ['item-1', 'item-2', 'item-3'],
				show: 'value'
			},
			type: {
				type: 'enum',
				values: ['multiple', 'single'],
				default: 'single'
=======
			props: {
				value: {
					type: 'enum',
					options: ['item-1', 'item-2', 'item-3']
				},
				type: {
					type: 'enum',
					options: ['multiple', 'single'],
					default: 'single'
				}
>>>>>>> 6ca832e2
			}
		},
		Content: {
			props: {
				transition: {
					type: 'boolean',
					default: true
				}
			}
		},
		Trigger: {},
		Header: {},
		Item: {
<<<<<<< HEAD
			value: {
				type: 'string',
				show: null
=======
			props: {
				value: {
					type: 'string',
					hideControls: true
				}
>>>>>>> 6ca832e2
			}
		}
		// Casting here instead of satisfies because of the discriminated union in AccordionRootProps
	} as PreviewProps<typeof Accordion>;
</script>

<script lang="ts">
	import { Accordion } from '$lib';
	import { getPropsObj, type PreviewProps } from '../helpers';
	// Since we use a discriminated union in AccordionRootProps, we need to cast it to any
	// to satisfy the type checker. TODO: Find a better way to do this.
	// eslint-disable-next-line @typescript-eslint/no-explicit-any
	export let propsObj = getPropsObj<typeof Accordion>(props) as any;
</script>

<div class="contents">
	<Accordion.Root
		class="rounded-md bg-[--line-color] shadow-[0_2px_10px] shadow-black/5"
		bind:value={propsObj.Root.value}
		bind:type={propsObj.Root.type}
	>
		<Accordion.Item class="accordion-item" value="item-1">
			<Accordion.Header class="flex">
				<Accordion.Trigger class="accordion-trigger">Is it accessible?</Accordion.Trigger>
			</Accordion.Header>
			<Accordion.Content class="accordion-content" transition={propsObj.Content.transition}>
				<div class="px-5 py-4">Yes. It adheres to the WAI-ARIA design pattern.</div>
			</Accordion.Content>
		</Accordion.Item>

		<Accordion.Item class="accordion-item" value="item-2">
			<Accordion.Header class="flex">
				<Accordion.Trigger class="accordion-trigger">Is it unstyled?</Accordion.Trigger>
			</Accordion.Header>
			<Accordion.Content class="accordion-content" transition={propsObj.Content.transition}>
				<div class="px-5 py-4">
					Yes. It's unstyled by default, giving you freedom over the look and feel.
				</div>
			</Accordion.Content>
		</Accordion.Item>

		<Accordion.Item class="accordion-item" value="item-3">
			<Accordion.Header class="flex">
				<Accordion.Trigger class="accordion-trigger">Can it be animated?</Accordion.Trigger>
			</Accordion.Header>
			<Accordion.Content class="accordion-content" transition={propsObj.Content.transition}>
				<div class="px-5 py-4">
					Yes! You can use the transition prop to configure the animation.
				</div>
			</Accordion.Content>
		</Accordion.Item>
	</Accordion.Root>
</div>

<style lang="postcss">
	.contents {
		--line-color: theme('colors.gray.300');

		:global(.accordion-item) {
			@apply mt-px overflow-hidden  first:mt-0 first:rounded-t last:rounded-b 
			focus-within:relative focus-within:z-10 focus-within:ring-2 focus-within:ring-black;
		}

		:global(.accordion-trigger) {
			@apply flex h-12 flex-1  cursor-pointer items-center
			justify-between bg-white px-5 text-base leading-none text-violet-800 shadow-[0_1px_0] 
			shadow-[--line-color] outline-none hover:bg-gray-200;
		}

		:global(.accordion-content) {
			@apply overflow-hidden bg-gray-100 text-sm text-gray-900;
		}
	}
</style><|MERGE_RESOLUTION|>--- conflicted
+++ resolved
@@ -1,28 +1,17 @@
 <script lang="ts" context="module">
-	export const props = {
+	export const meta = {
 		Root: {
-<<<<<<< HEAD
-			value: {
-				type: 'enum',
-				values: ['item-1', 'item-2', 'item-3'],
-				show: 'value'
-			},
-			type: {
-				type: 'enum',
-				values: ['multiple', 'single'],
-				default: 'single'
-=======
 			props: {
 				value: {
 					type: 'enum',
-					options: ['item-1', 'item-2', 'item-3']
+					options: ['item-1', 'item-2', 'item-3'],
+					show: 'value'
 				},
 				type: {
 					type: 'enum',
 					options: ['multiple', 'single'],
 					default: 'single'
 				}
->>>>>>> 6ca832e2
 			}
 		},
 		Content: {
@@ -36,30 +25,24 @@
 		Trigger: {},
 		Header: {},
 		Item: {
-<<<<<<< HEAD
-			value: {
-				type: 'string',
-				show: null
-=======
 			props: {
 				value: {
 					type: 'string',
-					hideControls: true
+					show: null
 				}
->>>>>>> 6ca832e2
 			}
 		}
 		// Casting here instead of satisfies because of the discriminated union in AccordionRootProps
-	} as PreviewProps<typeof Accordion>;
+	} as PreviewMeta<typeof Accordion>;
 </script>
 
 <script lang="ts">
 	import { Accordion } from '$lib';
-	import { getPropsObj, type PreviewProps } from '../helpers';
+	import { getPropsObj, type PreviewMeta } from '../helpers';
 	// Since we use a discriminated union in AccordionRootProps, we need to cast it to any
 	// to satisfy the type checker. TODO: Find a better way to do this.
 	// eslint-disable-next-line @typescript-eslint/no-explicit-any
-	export let propsObj = getPropsObj<typeof Accordion>(props) as any;
+	export let propsObj = getPropsObj<typeof Accordion>(meta) as any;
 </script>
 
 <div class="contents">
