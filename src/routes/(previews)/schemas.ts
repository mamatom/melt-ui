import { schema as Accordion } from './Accordion/schema';
import { schema as AspectRatio } from './AspectRatio/schema';
import { schema as Checkbox } from './Checkbox/schema';
import { schema as Collapsible } from './Collapsible/schema';
import { schema as Dialog } from './Dialog/schema';
import { schema as Popper } from './Popper/schema';
import { schema as Progress } from './Progress/schema';
import { schema as Slider } from './Slider/schema';
import { schema as Switch } from './Switch/schema';
import { schema as Toggle } from './Toggle/schema';
<<<<<<< HEAD
import { schema as AspectRatio } from './AspectRatio/schema';
import { schema as Progress } from './Progress/schema';
import { schema as Dialog } from './Dialog/schema';
import { schema as Tabs } from './Tabs/schema';
=======
>>>>>>> 1a1d3e3e

export const components = {
	accordion: Accordion,
	'aspect-ratio': AspectRatio,
	checkbox: Checkbox,
	collapsible: Collapsible,
	slider: Slider,
	switch: Switch,
	toggle: Toggle,
	progress: Progress,
	dialog: Dialog,
<<<<<<< HEAD
	tabs: Tabs,
=======
};

export const internal = {
	popper: Popper,
};

export const allSchemas = {
	...components,
	...internal,
>>>>>>> 1a1d3e3e
};<|MERGE_RESOLUTION|>--- conflicted
+++ resolved
@@ -7,14 +7,8 @@
 import { schema as Progress } from './Progress/schema';
 import { schema as Slider } from './Slider/schema';
 import { schema as Switch } from './Switch/schema';
+import { schema as Tabs } from './Tabs/schema';
 import { schema as Toggle } from './Toggle/schema';
-<<<<<<< HEAD
-import { schema as AspectRatio } from './AspectRatio/schema';
-import { schema as Progress } from './Progress/schema';
-import { schema as Dialog } from './Dialog/schema';
-import { schema as Tabs } from './Tabs/schema';
-=======
->>>>>>> 1a1d3e3e
 
 export const components = {
 	accordion: Accordion,
@@ -26,9 +20,7 @@
 	toggle: Toggle,
 	progress: Progress,
 	dialog: Dialog,
-<<<<<<< HEAD
 	tabs: Tabs,
-=======
 };
 
 export const internal = {
@@ -38,5 +30,4 @@
 export const allSchemas = {
 	...components,
 	...internal,
->>>>>>> 1a1d3e3e
 };